--- conflicted
+++ resolved
@@ -1,16 +1,8 @@
 {
-<<<<<<< HEAD
   "name": "@tokel/cryptoconditions-js",
   "version": "0.1.1",
-  "scripts": {},
-  "dependencies": {},
-  "devDependencies": {}
-=======
-  "name": "cryptoconditions-js",
-  "version": "0.1.0",
   "scripts": {},
   "devDependencies": {
     "mocha": "^10.0.0"
   }
->>>>>>> a21c0778
 }